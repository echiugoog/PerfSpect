// Package metrics is a subcommand of the root command. It provides functionality to monitor core and uncore metrics on one target.
package metrics

// Copyright (C) 2021-2025 Intel Corporation
// SPDX-License-Identifier: BSD-3-Clause

import (
	"context"
	"embed"
	"errors"
	"fmt"
	"io"
	"log/slog"
	"net"
	"os"
	"os/exec"
	"os/signal"
	"path/filepath"
	"regexp"
	"strconv"
	"strings"
	"sync"
	"syscall"
	"time"

	"perfspect/internal/common"
	"perfspect/internal/progress"
	"perfspect/internal/script"
	"perfspect/internal/target"
	"perfspect/internal/util"

	"slices"

	"github.com/prometheus/client_golang/prometheus"
	"github.com/spf13/cobra"
	"github.com/spf13/pflag"
)

const cmdName = "metrics"
const promMetricPrefix = "perfspect_"

var examples = []string{
	fmt.Sprintf("  Metrics from local host:                  $ %s %s --duration 30", common.AppName, cmdName),
	fmt.Sprintf("  Metrics from local host in CSV format:    $ %s %s --format csv", common.AppName, cmdName),
	fmt.Sprintf("  Metrics from remote host:                 $ %s %s --target 192.168.1.1 --user fred --key fred_key", common.AppName, cmdName),
	fmt.Sprintf("  Metrics for \"hot\" processes:              $ %s %s --scope process", common.AppName, cmdName),
	fmt.Sprintf("  Metrics for specified processes:          $ %s %s --scope process --pids 1234,6789", common.AppName, cmdName),
	fmt.Sprintf("  Start application and collect metrics:    $ %s %s -- /path/to/myapp arg1 arg2", common.AppName, cmdName),
	fmt.Sprintf("  Metrics adjusted for transaction rate:    $ %s %s --txnrate 100", common.AppName, cmdName),
	fmt.Sprintf("  \"Live\" metrics:                           $ %s %s --live", common.AppName, cmdName),
}

var Cmd = &cobra.Command{
	Use:           cmdName,
	Short:         "Monitor core and uncore metrics from one target",
	Long:          "",
	Example:       strings.Join(examples, "\n"),
	RunE:          runCmd,
	PreRunE:       validateFlags,
	GroupID:       "primary",
	Args:          cobra.ArbitraryArgs,
	SilenceErrors: true,
}

var prometheusMetricsGaugeVec = prometheus.NewGaugeVec(
	prometheus.GaugeOpts{
		Name: "perfspect_metrics",
		Help: "PerfSpect metrics",
	},
	[]string{"metric_name", "socket", "cpu", "cgroup", "pid", "cmd"},
)

var promMetrics = make(map[string]*prometheus.GaugeVec)

//go:embed resources
var resources embed.FS

// globals
var (
	gSignalMutex    sync.Mutex
	gSignalReceived bool
)

func setSignalReceived() {
	gSignalMutex.Lock()
	defer gSignalMutex.Unlock()
	gSignalReceived = true
}

func getSignalReceived() bool {
	for range 10 {
		gSignalMutex.Lock()
		received := gSignalReceived
		gSignalMutex.Unlock()
		if received {
			return true
		}
		time.Sleep(10 * time.Millisecond)
	}
	return gSignalReceived
}

var (
	// collection options
	flagDuration int
	flagScope    string
	flagPidList  []string
	flagCidList  []string
	flagFilter   string
	flagCount    int
	flagRefresh  int
	// output format options
	flagGranularity     string
	flagOutputFormat    []string
	flagLive            bool
	flagTransactionRate float64
	// advanced options
	flagShowMetricNames      bool
	flagMetricsList          []string
	flagEventFilePath        string
	flagMetricFilePath       string
	flagPerfPrintInterval    int
	flagPerfMuxInterval      int
	flagNoRoot               bool
	flagWriteEventsToFile    bool
	flagInput                string
	flagNoSystemSummary      bool
	flagPrometheusServer     bool
	flagPrometheusServerAddr string

	// positional arguments
	argsApplication []string
)

const (
	flagDurationName = "duration"
	flagScopeName    = "scope"
	flagPidListName  = "pids"
	flagCidListName  = "cids"
	flagFilterName   = "filter"
	flagCountName    = "count"
	flagRefreshName  = "refresh"

	flagGranularityName     = "granularity"
	flagOutputFormatName    = "format"
	flagLiveName            = "live"
	flagTransactionRateName = "txnrate"

	flagShowMetricNamesName      = "list"
	flagMetricsListName          = "metrics"
	flagEventFilePathName        = "eventfile"
	flagMetricFilePathName       = "metricfile"
	flagPerfPrintIntervalName    = "interval"
	flagPerfMuxIntervalName      = "muxinterval"
	flagNoRootName               = "noroot"
	flagWriteEventsToFileName    = "raw"
	flagInputName                = "input"
	flagNoSystemSummaryName      = "no-summary"
	flagPrometheusServerName     = "prometheus-server"
	flagPrometheusServerAddrName = "prometheus-server-addr"
)

const (
	granularitySystem = "system"
	granularitySocket = "socket"
	granularityCPU    = "cpu"
)

var granularityOptions = []string{granularitySystem, granularitySocket, granularityCPU}

const (
	scopeSystem  = "system"
	scopeProcess = "process"
	scopeCgroup  = "cgroup"
)

var scopeOptions = []string{scopeSystem, scopeProcess, scopeCgroup}

const (
	formatTxt  = "txt"
	formatCSV  = "csv"
	formatJSON = "json"
	formatWide = "wide"
)

var formatOptions = []string{formatTxt, formatCSV, formatJSON, formatWide}

func init() {
	Cmd.Flags().IntVar(&flagDuration, flagDurationName, 0, "")
	Cmd.Flags().StringVar(&flagScope, flagScopeName, scopeSystem, "")
	Cmd.Flags().StringSliceVar(&flagPidList, flagPidListName, []string{}, "")
	Cmd.Flags().StringSliceVar(&flagCidList, flagCidListName, []string{}, "")
	Cmd.Flags().StringVar(&flagFilter, flagFilterName, "", "")
	Cmd.Flags().IntVar(&flagCount, flagCountName, 5, "")
	Cmd.Flags().IntVar(&flagRefresh, flagRefreshName, 30, "")

	Cmd.Flags().StringVar(&flagGranularity, flagGranularityName, granularitySystem, "")
	Cmd.Flags().StringSliceVar(&flagOutputFormat, flagOutputFormatName, []string{formatCSV}, "")
	Cmd.Flags().BoolVar(&flagLive, flagLiveName, false, "")
	Cmd.Flags().Float64Var(&flagTransactionRate, flagTransactionRateName, 0, "")

	Cmd.Flags().BoolVar(&flagShowMetricNames, flagShowMetricNamesName, false, "")
	Cmd.Flags().StringSliceVar(&flagMetricsList, flagMetricsListName, []string{}, "")
	Cmd.Flags().StringVar(&flagEventFilePath, flagEventFilePathName, "", "")
	Cmd.Flags().StringVar(&flagMetricFilePath, flagMetricFilePathName, "", "")
	Cmd.Flags().IntVar(&flagPerfPrintInterval, flagPerfPrintIntervalName, 5, "")
	Cmd.Flags().IntVar(&flagPerfMuxInterval, flagPerfMuxIntervalName, 125, "")
	Cmd.Flags().BoolVar(&flagNoRoot, flagNoRootName, false, "")
	Cmd.Flags().BoolVar(&flagWriteEventsToFile, flagWriteEventsToFileName, false, "")
	Cmd.Flags().StringVar(&flagInput, flagInputName, "", "")
	Cmd.Flags().BoolVar(&flagNoSystemSummary, flagNoSystemSummaryName, false, "")
	Cmd.Flags().BoolVar(&flagPrometheusServer, flagPrometheusServerName, false, "")
	Cmd.Flags().StringVar(&flagPrometheusServerAddr, flagPrometheusServerAddrName, "localhost:9090", "")

	common.AddTargetFlags(Cmd)

	Cmd.SetUsageFunc(usageFunc)
}

func usageFunc(cmd *cobra.Command) error {
	cmd.Printf("Usage: %s [flags] [-- application args]\n\n", cmd.CommandPath())
	cmd.Printf("Examples:\n%s\n\n", cmd.Example)
	cmd.Println("Arguments:")
	cmd.Printf("  application (optional): path to an application to run and collect metrics for\n\n")
	cmd.Println("Flags:")
	for _, group := range getFlagGroups() {
		cmd.Printf("  %s:\n", group.GroupName)
		for _, flag := range group.Flags {
			flagDefault := ""
			if cmd.Flags().Lookup(flag.Name).DefValue != "" {
				flagDefault = fmt.Sprintf(" (default: %s)", cmd.Flags().Lookup(flag.Name).DefValue)
			}
			cmd.Printf("    --%-20s %s%s\n", flag.Name, flag.Help, flagDefault)
		}
	}
	cmd.Println("\nGlobal Flags:")
	cmd.Parent().PersistentFlags().VisitAll(func(pf *pflag.Flag) {
		flagDefault := ""
		if cmd.Parent().PersistentFlags().Lookup(pf.Name).DefValue != "" {
			flagDefault = fmt.Sprintf(" (default: %s)", cmd.Flags().Lookup(pf.Name).DefValue)
		}
		cmd.Printf("  --%-20s %s%s\n", pf.Name, pf.Usage, flagDefault)
	})
	return nil
}

func getFlagGroups() []common.FlagGroup {
	var groups []common.FlagGroup
	// collection options
	flags := []common.Flag{
		{
			Name: flagDurationName,
			Help: "number of seconds to run the collection. If 0, the collection will run indefinitely.",
		},
		{
			Name: flagScopeName,
			Help: fmt.Sprintf("scope of collection, options: %s", strings.Join(scopeOptions, ", ")),
		},
		{
			Name: flagPidListName,
			Help: "comma separated list of process ids. If not provided while collecting in process scope, \"hot\" processes will be monitored.",
		},
		{
			Name: flagCidListName,
			Help: "comma separated list of cids. If not provided while collecting at cgroup scope, \"hot\" cgroups will be monitored.",
		},
		{
			Name: flagFilterName,
			Help: "regular expression used to match process names or cgroup IDs when in process or cgroup scope and when --pids or --cids are not specified",
		},
		{
			Name: flagCountName,
			Help: "maximum number of \"hot\" or \"filtered\" processes or cgroups to monitor",
		},
		{
			Name: flagRefreshName,
			Help: "number of seconds to run before refreshing the \"hot\" or \"filtered\" process or cgroup list",
		},
	}
	groups = append(groups, common.FlagGroup{
		GroupName: "Collection Options",
		Flags:     flags,
	})
	// output options
	flags = []common.Flag{
		{
			Name: flagGranularityName,
			Help: fmt.Sprintf("level of metric granularity. Only valid when collecting at system scope. Options: %s.", strings.Join(granularityOptions, ", ")),
		},
		{
			Name: flagOutputFormatName,
			Help: fmt.Sprintf("output formats, options: %s", strings.Join(formatOptions, ", ")),
		},
		{
			Name: flagLiveName,
			Help: fmt.Sprintf("print metrics to stdout in one output format specified with the --%s flag. No metrics files will be written.", flagOutputFormatName),
		},
		{
			Name: flagTransactionRateName,
			Help: "number of transactions per second. Will divide relevant metrics by transactions/second.",
		},
		{
			Name: flagPrometheusServerName,
			Help: "enable promtheus metrics server",
		},
		{
			Name: flagPrometheusServerAddrName,
			Help: "address (e.g., host:port) to start Prometheus metrics server on (implies --promtheus-server true)",
		},
	}
	groups = append(groups, common.FlagGroup{
		GroupName: "Output Options",
		Flags:     flags,
	})
	// advanced options
	flags = []common.Flag{
		{
			Name: flagShowMetricNamesName,
			Help: "show metric names available on this platform and exit",
		},
		{
			Name: flagMetricsListName,
			Help: "a comma separated list of quoted metric names to include in output",
		},
		{
			Name: flagEventFilePathName,
			Help: "perf event definition file. Will override default event definitions.",
		},
		{
			Name: flagMetricFilePathName,
			Help: "metric definition file. Will override default metric definitions.",
		},
		{
			Name: flagPerfPrintIntervalName,
			Help: "event collection interval in seconds",
		},
		{
			Name: flagPerfMuxIntervalName,
			Help: "multiplexing interval in milliseconds",
		},
		{
			Name: flagNoRootName,
			Help: "do not elevate to root",
		},
		{
			Name: flagWriteEventsToFileName,
			Help: "write raw perf events to file",
		},
		{
			Name: flagInputName,
			Help: "path to a file or directory with json file containing raw perf events. Will skip data collection and use raw data for reports.",
		},
		{
			Name: flagNoSystemSummaryName,
			Help: "do not include system summary table in report",
		},
	}
	groups = append(groups, common.FlagGroup{
		GroupName: "Advanced Options",
		Flags:     flags,
	})
	groups = append(groups, common.GetTargetFlagGroup())
	return groups
}

func validateFlags(cmd *cobra.Command, args []string) error {
	// some flags will not be valid if an application argument is provided
	if len(args) > 0 {
		argsApplication = args
		if cmd.Flags().Lookup(flagDurationName).Changed {
			return common.FlagValidationError(cmd, "duration is not supported with an application argument")
		}
		if cmd.Flags().Lookup(flagPidListName).Changed {
			return common.FlagValidationError(cmd, "pids are not supported with an application argument")
		}
		if cmd.Flags().Lookup(flagCidListName).Changed {
			return common.FlagValidationError(cmd, "cids are not supported with an application argument")
		}
		if cmd.Flags().Lookup(flagFilterName).Changed {
			return common.FlagValidationError(cmd, "filter is not supported with an application argument")
		}
		if cmd.Flags().Lookup(flagRefreshName).Changed {
			return common.FlagValidationError(cmd, "refresh is not supported with an application argument")
		}
		if cmd.Flags().Lookup(flagCountName).Changed {
			return common.FlagValidationError(cmd, "count is not supported with an application argument")
		}
	}
	// confirm valid duration
	if cmd.Flags().Lookup(flagDurationName).Changed && flagDuration != 0 && flagDuration < flagPerfPrintInterval {
		return common.FlagValidationError(cmd, fmt.Sprintf("duration must be greater than or equal to the event collection interval (%d)", flagPerfPrintInterval))
	}
	// confirm valid scope
	if cmd.Flags().Lookup(flagScopeName).Changed && !slices.Contains(scopeOptions, flagScope) {
		return common.FlagValidationError(cmd, fmt.Sprintf("invalid scope: %s, valid options are: %s", flagScope, strings.Join(scopeOptions, ", ")))
	}
	// pids and cids are mutually exclusive
	if len(flagPidList) > 0 && len(flagCidList) > 0 {
		return common.FlagValidationError(cmd, "cannot specify both pids and cids")
	}
	// pid list changed
	if len(flagPidList) > 0 {
		// if scope was set and it wasn't set to process, error
		if cmd.Flags().Changed(flagScopeName) && flagScope != scopeProcess {
			return common.FlagValidationError(cmd, fmt.Sprintf("cannot specify pids when scope is not %s", scopeProcess))
		}
		// if scope wasn't set, set it to process
		flagScope = scopeProcess
		// verify PIDs are integers
		for _, pid := range flagPidList {
			if _, err := strconv.Atoi(pid); err != nil {
				return common.FlagValidationError(cmd, "pids must be integers")
			}
		}
	}
	// cid list changed
	if len(flagCidList) > 0 {
		// if scope was set and it wasn't set to cgroup, error
		if cmd.Flags().Changed(flagScopeName) && flagScope != scopeCgroup {
			return common.FlagValidationError(cmd, fmt.Sprintf("cannot specify cids when scope is not %s", scopeCgroup))
		}
		// if scope wasn't set, set it to cgroup
		flagScope = scopeCgroup
	}
	// filter changed
	if flagFilter != "" {
		// if scope isn't process or cgroup, error
		if flagScope != scopeProcess && flagScope != scopeCgroup {
			return common.FlagValidationError(cmd, fmt.Sprintf("cannot specify filter when scope is not %s or %s", scopeProcess, scopeCgroup))
		}
		// if pids or cids are specified, error
		if len(flagPidList) > 0 || len(flagCidList) > 0 {
			return common.FlagValidationError(cmd, "cannot specify filter when pids or cids are specified")
		}
	}
	// count changed
	if cmd.Flags().Lookup(flagCountName).Changed {
		// if scope isn't process or cgroup, error
		if flagScope != scopeProcess && flagScope != scopeCgroup {
			return common.FlagValidationError(cmd, fmt.Sprintf("cannot specify count when scope is not %s or %s", scopeProcess, scopeCgroup))
		}
		// if count is less than 1, error
		if flagCount < 1 {
			return common.FlagValidationError(cmd, "count must be greater than 0")
		}
		// if pids or cids are specified, error
		if len(flagPidList) > 0 || len(flagCidList) > 0 {
			return common.FlagValidationError(cmd, "cannot specify count when pids or cids are specified")
		}
	}
	// refresh changed
	if cmd.Flags().Lookup(flagRefreshName).Changed {
		// if scope isn't process or cgroup, error
		if flagScope != scopeProcess && flagScope != scopeCgroup {
			return common.FlagValidationError(cmd, fmt.Sprintf("cannot specify refresh when scope is not %s or %s", scopeProcess, scopeCgroup))
		}
		// if pidlist or cidlist is set, error
		if len(flagPidList) > 0 || len(flagCidList) > 0 {
			return common.FlagValidationError(cmd, "cannot specify refresh when pids or cids are specified")
		}
		// if duration is set, error
		if flagDuration > 0 {
			return common.FlagValidationError(cmd, "cannot specify refresh when duration is set")
		}
		// if refresh is less than 1, error
		if flagRefresh < 1 {
			return common.FlagValidationError(cmd, "refresh must be greater than 0")
		}
		// if refresh is less than perf print interval, error
		if flagRefresh < flagPerfPrintInterval {
			return common.FlagValidationError(cmd, fmt.Sprintf("refresh must be greater than or equal to the event collection interval (%d)", flagPerfPrintInterval))
		}
	}

	// output options
	// confirm valid granularity
	if cmd.Flags().Lookup(flagGranularityName).Changed && !slices.Contains(granularityOptions, flagGranularity) {
		return common.FlagValidationError(cmd, fmt.Sprintf("invalid granularity: %s, valid options are: %s", flagGranularity, strings.Join(granularityOptions, ", ")))
	}
	// if scope is not system, granularity must be system
	if flagGranularity != granularitySystem && flagScope != scopeSystem {
		return common.FlagValidationError(cmd, fmt.Sprintf("granularity option must be %s when collecting at a scope other than %s", granularitySystem, scopeSystem))
	}
	// confirm valid output format
	for _, format := range flagOutputFormat {
		if !slices.Contains(formatOptions, format) {
			return common.FlagValidationError(cmd, fmt.Sprintf("invalid output format: %s, valid options are: %s", format, strings.Join(formatOptions, ", ")))
		}
	}
	// advanced options
	// confirm valid perf print interval
	if cmd.Flags().Lookup(flagPerfPrintIntervalName).Changed && flagPerfPrintInterval < 1 {
		return common.FlagValidationError(cmd, "event collection interval must be at least 1 second")
	}
	// confirm valid perf mux interval
	if cmd.Flags().Lookup(flagPerfMuxIntervalName).Changed && flagPerfMuxInterval < 10 {
		return common.FlagValidationError(cmd, "mux interval must be at least 10 milliseconds")
	}
	// print events to file
	if flagWriteEventsToFile && flagLive {
		return common.FlagValidationError(cmd, fmt.Sprintf("cannot write raw perf events to file when --%s is set", flagLiveName))
	}
	// only one output format if live
	if flagLive && len(flagOutputFormat) > 1 {
		return common.FlagValidationError(cmd, fmt.Sprintf("specify one output format with --%s <format> when --%s is set", flagOutputFormatName, flagLiveName))
	}
	// event file path
	if flagEventFilePath != "" {
		if _, err := os.Stat(flagEventFilePath); err != nil {
			if os.IsNotExist(err) {
				return common.FlagValidationError(cmd, fmt.Sprintf("event file path does not exist: %s", flagEventFilePath))
			}
			return common.FlagValidationError(cmd, fmt.Sprintf("failed to access event file path: %s, error: %v", flagEventFilePath, err))
		}
	}
	// metric file path
	if flagMetricFilePath != "" {
		if _, err := os.Stat(flagMetricFilePath); err != nil {
			if os.IsNotExist(err) {
				return common.FlagValidationError(cmd, fmt.Sprintf("metric file path does not exist: %s", flagMetricFilePath))
			}
			return common.FlagValidationError(cmd, fmt.Sprintf("failed to access metric file path: %s, error: %v", flagMetricFilePath, err))
		}
	}
	// input file path
	if flagInput != "" {
		if _, err := os.Stat(flagInput); err != nil {
			if os.IsNotExist(err) {
				return common.FlagValidationError(cmd, fmt.Sprintf("input file path does not exist: %s", flagInput))
			}
			return common.FlagValidationError(cmd, fmt.Sprintf("failed to access input file path: %s, error: %v", flagInput, err))
		}
	}
	// common target flags
	if err := common.ValidateTargetFlags(cmd); err != nil {
		return common.FlagValidationError(cmd, err.Error())
	}
	// prometheus server address
	if cmd.Flags().Changed(flagPrometheusServerAddrName) {
		flagPrometheusServer = true
		_, port, err := net.SplitHostPort(flagPrometheusServerAddr)
		if err != nil {
			slog.Error(err.Error())
			err = fmt.Errorf("invalid prometheus server address format: %s, expected host:port", flagPrometheusServerAddr)
			fmt.Fprintf(os.Stderr, "Error: %v\n", err)
			return err
		}
		if _, err := strconv.Atoi(port); err != nil {
			slog.Error(err.Error())
			err = fmt.Errorf("invalid port in prometheus server address: %s, port must be an integer", flagPrometheusServerAddr)
			fmt.Fprintf(os.Stderr, "Error: %v\n", err)
			return err
		}
	}
	return nil
}

type targetContext struct {
	target              target.Target
	err                 error
	perfPath            string
	metadata            Metadata
	nmiDisabled         bool
	perfMuxIntervalsSet bool
	perfMuxIntervals    map[string]int
	groupDefinitions    []GroupDefinition
	metricDefinitions   []MetricDefinition
	printedFiles        []string
	perfStartTime       time.Time
}

type targetError struct {
	target target.Target
	err    error
}

func readRawData(directory string) (metadata Metadata, eventFile *os.File, err error) {
	var metadataPath string
	var eventPath string
	fileInfo, err := os.Stat(directory)
	if err != nil {
		err = fmt.Errorf("failed to get file info: %v", err)
		return
	}
	if !fileInfo.IsDir() {
		err = fmt.Errorf("input must be a directory")
		return
	}
	var files []os.DirEntry
	files, err = os.ReadDir(directory)
	if err != nil {
		err = fmt.Errorf("failed to read raw file directory: %v", err)
		return
	}
	for _, file := range files {
		if file.IsDir() {
			continue
		}
		if strings.HasSuffix(file.Name(), "_metadata.json") {
			metadataPath = directory + "/" + file.Name()
		} else if strings.HasSuffix(file.Name(), "_events.json") {
			eventPath = directory + "/" + file.Name()
		}
	}
	if metadataPath == "" {
		err = fmt.Errorf("metadata file not found in %s", directory)
		return
	}
	if eventPath == "" {
		err = fmt.Errorf("events file not found in %s", directory)
		return
	}
	metadata, err = ReadJSONFromFile(metadataPath)
	if err != nil {
		err = fmt.Errorf("failed to read metadata from file: %v", err)
		return
	}
	eventFile, err = os.Open(eventPath) // #nosec G304
	if err != nil {
		err = fmt.Errorf("failed to open events file: %v", err)
		return
	}
	return
}
func readLine(file *os.File) ([]byte, error) {
	var line []byte
	buf := make([]byte, 1)
	for {
		_, err := file.Read(buf)
		if err != nil {
			return line, err
		}
		if buf[0] == '\n' {
			break
		}
		line = append(line, buf[0])
	}
	return line, nil
}
func readNextEventFrame(file *os.File) ([][]byte, error) {
	// read one line at a time
	// line looks like this:
	// {"interval" : 5.005070723, "counter-value" ...
	// if the interval value changes, we're done until the next call so need to back up one line in the file
	re := regexp.MustCompile(`"interval" : ([0-9.]+)`)
	var section [][]byte
	var lastInterval string
	for {
		// Get the current offset
		offset, _ := file.Seek(0, io.SeekCurrent)
		line, err := readLine(file)
		if err != nil {
			if err == io.EOF {
				return section, nil
			}
			return nil, err
		}
		match := re.FindSubmatch(line)
		if len(match) < 2 {
			err = fmt.Errorf("failed to find interval in line: %s", line)
			return nil, err
		}
		// if the interval changes, we're done with this section
		if lastInterval != "" && lastInterval != string(match[1]) {
			// seek back to the beginning of the last line
			_, err := file.Seek(offset, io.SeekStart)
			if err != nil {
				return nil, err
			}
			return section, nil
		}

		// Append the line to the section
		section = append(section, line)

		// Save the interval
		lastInterval = string(match[1])
	}
}
func processRawData(localOutputDir string) error {
	metadata, eventsFile, err := readRawData(flagInput)
	if err != nil {
		return err
	}
	defer eventsFile.Close()
	// load event definitions
	var eventGroupDefinitions []GroupDefinition
	var uncollectableEvents []string
	if eventGroupDefinitions, uncollectableEvents, err = LoadEventGroups(flagEventFilePath, metadata); err != nil {
		err = fmt.Errorf("failed to load event definitions: %w", err)
		return err
	}
	// load metric definitions
	var loadedMetrics []MetricDefinition
	if loadedMetrics, err = LoadMetricDefinitions(flagMetricFilePath, flagMetricsList, metadata); err != nil {
		err = fmt.Errorf("failed to load metric definitions: %w", err)
		return err
	}
	// configure metrics
	var metricDefinitions []MetricDefinition
	if metricDefinitions, err = ConfigureMetrics(loadedMetrics, uncollectableEvents, GetEvaluatorFunctions(), metadata); err != nil {
		err = fmt.Errorf("failed to configure metrics: %w", err)
		return err
	}

	var filesWritten []string

	var frameTimestamp float64
	frameCount := 1
	for {
		bytes, err := readNextEventFrame(eventsFile)
		if err != nil {
			return err
		}
		if len(bytes) == 0 {
			break
		}
		var metricFrames []MetricFrame
		metricFrames, frameTimestamp, err = ProcessEvents(bytes, eventGroupDefinitions, metricDefinitions, []Process{}, frameTimestamp, metadata)
		if err != nil {
			return err
		}
		filesWritten = printMetrics(metricFrames, frameCount, metadata.Hostname, metadata.CollectionStartTime, localOutputDir)
		frameCount += len(metricFrames)
	}
	summaryFiles, err := summarizeMetrics(localOutputDir, metadata.Hostname, metadata)
	if err != nil {
		return err
	}
	filesWritten = append(filesWritten, summaryFiles...)
	printOutputFileNames([][]string{filesWritten})
	return nil
}
func runCmd(cmd *cobra.Command, args []string) error {
	// appContext is the application context that holds common data and resources.
	appContext := cmd.Parent().Context().Value(common.AppContext{}).(common.AppContext)
	localTempDir := appContext.LocalTempDir
	localOutputDir := appContext.OutputDir
	// handle signals
	sigChannel := make(chan os.Signal, 1)
	signal.Notify(sigChannel, syscall.SIGINT, syscall.SIGTERM, syscall.SIGUSR1)
	go func() {
		for sig := range sigChannel {
			slog.Debug("received signal", slog.String("signal", sig.String()))
			if sig == syscall.SIGINT || sig == syscall.SIGTERM {
				setSignalReceived()
			}
			// send kill signal to children
			err := util.SignalChildren(syscall.SIGKILL)
			if err != nil {
				slog.Error("failed to send kill signal to children", slog.String("error", err.Error()))
			}
		}
	}()
	if flagInput != "" {
		// create output directory
		err := common.CreateOutputDir(localOutputDir)
		if err != nil {
			err = fmt.Errorf("failed to create output directory: %w", err)
			fmt.Fprintf(os.Stderr, "Error: %+v\n", err)
			cmd.SilenceUsage = true
			return err
		}
		// skip data collection and use raw data for reports
		err = processRawData(localOutputDir)
		if err != nil {
			fmt.Fprintf(os.Stderr, "Error: %v\n", err)
			slog.Error(err.Error())
			cmd.SilenceUsage = true
			return err
		}
		return nil
	}
	// round up to next perfPrintInterval second (the collection interval used by perf stat)
	if flagDuration != 0 {
		qf := float64(flagDuration) / float64(flagPerfPrintInterval)
		qi := flagDuration / flagPerfPrintInterval
		if qf > float64(qi) {
			flagDuration = (qi + 1) * flagPerfPrintInterval
		}
	}
	// get the targets
	myTargets, targetErrs, err := common.GetTargets(cmd, !flagNoRoot, !flagNoRoot, localTempDir)
	if err != nil {
		fmt.Fprintf(os.Stderr, "Error: %v\n", err)
		slog.Error(err.Error())
		cmd.SilenceUsage = true
		return err
	}
	// schedule the cleanup of the temporary directory on each target (if not debugging)
	if cmd.Parent().PersistentFlags().Lookup("debug").Value.String() != "true" {
		for _, myTarget := range myTargets {
			if myTarget.GetTempDirectory() != "" {
				deferTarget := myTarget // create a new variable to capture the current value
				defer func(deferTarget target.Target) {
					err := myTarget.RemoveTempDirectory()
					if err != nil {
						slog.Error("error removing target temporary directory", slog.String("error", err.Error()))
					}
				}(deferTarget)
			}
		}
	}
	// check for live mode with multiple targets
	if flagLive && len(myTargets) > 1 {
		err := fmt.Errorf("live mode is only supported for a single target")
		fmt.Fprintf(os.Stderr, "Error: %v\n", err)
		slog.Error(err.Error())
		cmd.SilenceUsage = true
		return err
	}
	// create progress spinner
	multiSpinner := progress.NewMultiSpinner()
	for _, myTarget := range myTargets {
		err := multiSpinner.AddSpinner(myTarget.GetName())
		if err != nil {
			fmt.Fprintf(os.Stderr, "Error: %v\n", err)
			slog.Error(err.Error())
			cmd.SilenceUsage = true
			return err
		}
	}
	multiSpinner.Start()
	defer multiSpinner.Finish()
	// check for errors in target creation
	for i := range targetErrs {
		if targetErrs[i] != nil {
			_ = multiSpinner.Status(myTargets[i].GetName(), fmt.Sprintf("Error: %v", targetErrs[i]))
			// remove target from targets list
			myTargets = slices.Delete(myTargets, i, i+1)
		}
	}
	// check if any targets remain
	if len(myTargets) == 0 {
		multiSpinner.Finish() // force print the spinner before printing the error
		err := fmt.Errorf("no targets remain")
		fmt.Fprintf(os.Stderr, "Error: %v\n", err)
		slog.Error(err.Error())
		cmd.SilenceUsage = true
		return err
	}
	// check if all targets have the same architecture
	for _, target := range myTargets {
		tArch, err := target.GetArchitecture()
		if err != nil {
			err = fmt.Errorf("failed to get architecture: %w", err)
			fmt.Fprintf(os.Stderr, "Error: %v\n", err)
			slog.Error(err.Error())
			cmd.SilenceUsage = true
			return err
		}
		tArch0, err := myTargets[0].GetArchitecture()
		if err != nil {
			err = fmt.Errorf("failed to get architecture: %w", err)
			fmt.Fprintf(os.Stderr, "Error: %v\n", err)
			slog.Error(err.Error())
			cmd.SilenceUsage = true
			return err
		}
		if tArch != tArch0 {
			err := fmt.Errorf("all targets must have the same architecture")
			fmt.Fprintf(os.Stderr, "Error: %v\n", err)
			slog.Error(err.Error())
			cmd.SilenceUsage = true
			return err
		}
	}
	// extract perf into local temp directory (assumes all targets have the same architecture)
	localPerfPath, err := extractPerf(myTargets[0], localTempDir)
	if err != nil {
		err = fmt.Errorf("failed to extract perf: %w", err)
		fmt.Fprintf(os.Stderr, "Error: %v\n", err)
		cmd.SilenceUsage = true
		return err
	}
	// prepare the targets
	channelTargetError := make(chan targetError)
	var targetContexts []targetContext
	for _, myTarget := range myTargets {
		targetContexts = append(targetContexts, targetContext{target: myTarget})
	}
	for i := range targetContexts {
		go prepareTarget(&targetContexts[i], localTempDir, localPerfPath, channelTargetError, multiSpinner.Status, !cmd.Flags().Lookup(flagPerfMuxIntervalName).Changed)
	}
	// wait for all targets to be prepared
	numPreparedTargets := 0
	for range targetContexts {
		targetError := <-channelTargetError
		if targetError.err != nil {
			slog.Error("failed to prepare target", slog.String("target", targetError.target.GetName()), slog.String("error", targetError.err.Error()))
		} else {
			numPreparedTargets++
		}
	}
	// schedule NMI watchdog reset
	defer func() {
		for _, targetContext := range targetContexts {
			if targetContext.nmiDisabled {
				err := EnableNMIWatchdog(targetContext.target, localTempDir)
				if err != nil {
					slog.Error("failed to re-enable NMI watchdog", slog.String("target", targetContext.target.GetName()), slog.String("error", err.Error()))
				}
			}
		}
	}()
	// schedule mux interval reset
	defer func() {
		for _, targetContext := range targetContexts {
			if targetContext.perfMuxIntervalsSet {
				err := SetMuxIntervals(targetContext.target, targetContext.perfMuxIntervals, localTempDir)
				if err != nil {
					slog.Error("failed to reset perf mux intervals", slog.String("target", targetContext.target.GetName()), slog.String("error", err.Error()))
				}
			}
		}
	}()
	// check if any targets were successfully prepared
	if numPreparedTargets == 0 {
		err := fmt.Errorf("no targets were successfully prepared")
		slog.Error(err.Error())
		cmd.SilenceUsage = true
		return err
	}
	// prepare the metrics for each target
	for i := range targetContexts {
		go prepareMetrics(&targetContexts[i], localTempDir, channelTargetError, multiSpinner.Status)
	}
	// wait for all metrics to be prepared
	numTargetsWithPreparedMetrics := 0
	for range targetContexts {
		targetError := <-channelTargetError
		if targetError.err != nil {
			slog.Error("failed to prepare metrics", slog.String("target", targetError.target.GetName()), slog.String("error", targetError.err.Error()))
			_ = multiSpinner.Status(targetError.target.GetName(), fmt.Sprintf("Error: %v", targetError.err))
		} else {
			numTargetsWithPreparedMetrics++
		}
	}
	if numTargetsWithPreparedMetrics == 0 {
		err := fmt.Errorf("no targets had metrics successfully prepared")
		slog.Error(err.Error())
		cmd.SilenceUsage = true
		return err
	}
	// show metric names and exit, if requested
	if flagShowMetricNames {
		// stop the multiSpinner
		multiSpinner.Finish()
		for _, targetContext := range targetContexts {
			fmt.Printf("\nMetrics available on %s:\n", targetContext.target.GetName())
			for _, metric := range targetContext.metricDefinitions {
				fmt.Printf("\"%s\"\n", metric.Name)
			}
		}
		return nil
	}
	// create the local output directory
	if !flagLive && !flagPrometheusServer {
		err = common.CreateOutputDir(localOutputDir)
		if err != nil {
			err = fmt.Errorf("failed to create output directory: %w", err)
			fmt.Fprintf(os.Stderr, "Error: %+v\n", err)
			cmd.SilenceUsage = true
			return err
		}
	}
<<<<<<< HEAD
	// start the metric production for each target
	collectOnTargetWG := sync.WaitGroup{}
=======
	slog.Info("start metric collection")
	// start the metric collection
>>>>>>> 62df2341
	for i := range targetContexts {
		if targetContexts[i].err == nil {
			finalMessage := "collecting metrics"
			if flagDuration == 0 {
				finalMessage += ", press Ctrl+C to stop"
			} else {
				finalMessage += fmt.Sprintf(" for %d seconds", flagDuration)
			}
			_ = multiSpinner.Status(targetContexts[i].target.GetName(), finalMessage)
		}
		collectOnTargetWG.Add(1)
		go collectOnTarget(&targetContexts[i], localTempDir, localOutputDir, &collectOnTargetWG, multiSpinner.Status)
	}

	// Start Prometheus server if requested
	if flagPrometheusServer && flagPrometheusServerAddr != "" {
		multiSpinner.Finish()
		slog.Info("starting metrics server", slog.String("flagPrometheusServerAddr", flagPrometheusServerAddr))
		fmt.Printf("starting metrics server on %s\n", flagPrometheusServerAddr)
		startPrometheusServer(flagPrometheusServerAddr)
		cmd.SilenceUsage = true
	}
	// wait for all collectOnTarget goroutines to finish
	collectOnTargetWG.Wait()
	// finalize the spinner status, capture any errors, and create output files
	var exitErrs []error
	allPrintedFileNames := make([][]string, 0)
	for i, targetContext := range targetContexts {
		if targetContext.err == nil {
			if !flagLive {
				_ = multiSpinner.Status(targetContext.target.GetName(), "collection complete")
				csvMetricsFile := filepath.Join(localOutputDir, targetContext.target.GetName()+"_metrics.csv")
				exists, _ := util.FileExists(csvMetricsFile)
				if !exists {
					_ = multiSpinner.Status(targetContext.target.GetName(), "no metrics collected")
				} else {
					summaryFiles, err := summarizeMetrics(localOutputDir, targetContext.target.GetName(), targetContext.metadata)
					if err != nil {
						err = fmt.Errorf("failed to summarize metrics: %w", err)
						exitErrs = append(exitErrs, err)
					}
					targetContexts[i].printedFiles = append(targetContexts[i].printedFiles, summaryFiles...)
				}
			}
		} else {
			err := fmt.Errorf("failed to collect on target %s: %w", targetContext.target.GetName(), targetContext.err)
			exitErrs = append(exitErrs, err)
		}
		allPrintedFileNames = append(allPrintedFileNames, targetContexts[i].printedFiles)
		// write metadata to file
		if flagWriteEventsToFile {
			if err = targetContext.metadata.WriteJSONToFile(localOutputDir + "/" + targetContext.target.GetName() + "_" + "metadata.json"); err != nil {
				err = fmt.Errorf("failed to write metadata to file: %w", err)
				exitErrs = append(exitErrs, err)
			}
		}
	}
<<<<<<< HEAD
	if !flagLive {
=======
	// summarize outputs
	if !flagLive && !flagPrometheusServer {
>>>>>>> 62df2341
		multiSpinner.Finish()
		printOutputFileNames(allPrintedFileNames)
	}
	// join the errors and print them
	err = errors.Join(exitErrs...)
	if err != nil {
		fmt.Fprintf(os.Stderr, "Error: %v\n", err)
		slog.Error(err.Error())
		cmd.SilenceUsage = true
	}
	return err
}

func prepareTarget(targetContext *targetContext, localTempDir string, localPerfPath string, channelError chan targetError, statusUpdate progress.MultiSpinnerUpdateFunc, useDefaultMuxInterval bool) {
	myTarget := targetContext.target
	var err error
	_ = statusUpdate(myTarget.GetName(), "configuring target")
	// make sure PMUs are not in use on target
	if family, err := myTarget.GetFamily(); err == nil && family == "6" {
		output, err := script.RunScript(myTarget, script.GetScriptByName(script.PMUBusyScriptName), localTempDir)
		if err != nil {
			err = fmt.Errorf("failed to check if PMUs are in use: %w", err)
			_ = statusUpdate(myTarget.GetName(), fmt.Sprintf("Error: %v", err))
			targetContext.err = err
			channelError <- targetError{target: myTarget, err: err}
			return
		}
		for line := range strings.SplitSeq(output.Stdout, "\n") {
			// if one of the MSR registers is active (ignore cpu_cycles), then the PMU is in use
			if strings.Contains(line, "Active") && !strings.Contains(line, "0x30a") {
				err = fmt.Errorf("PMU in use on target: %s", line)
				_ = statusUpdate(myTarget.GetName(), fmt.Sprintf("Error: %v", err))
				targetContext.err = err
				channelError <- targetError{target: myTarget, err: err}
				return
			}
		}
	}
	// check if NMI watchdog is enabled and disable it if necessary
	if !flagNoRoot {
		var nmiWatchdogEnabled bool
		if nmiWatchdogEnabled, err = NMIWatchdogEnabled(myTarget); err != nil {
			err = fmt.Errorf("failed to retrieve NMI watchdog status: %w", err)
			_ = statusUpdate(myTarget.GetName(), fmt.Sprintf("Error: %s", err.Error()))
			targetContext.err = err
			channelError <- targetError{target: myTarget, err: err}
			return
		}
		if nmiWatchdogEnabled {
			if err = DisableNMIWatchdog(myTarget, localTempDir); err != nil {
				err = fmt.Errorf("failed to disable NMI watchdog: %w", err)
				_ = statusUpdate(myTarget.GetName(), fmt.Sprintf("Error: %s", err.Error()))
				targetContext.err = err
				channelError <- targetError{target: myTarget, err: err}
				return
			}
			targetContext.nmiDisabled = true
		}
	}
	// set perf mux interval to desired value
	if !flagNoRoot {
		if targetContext.perfMuxIntervals, err = GetMuxIntervals(myTarget, localTempDir); err != nil {
			err = fmt.Errorf("failed to get perf mux intervals: %w", err)
			_ = statusUpdate(myTarget.GetName(), fmt.Sprintf("Error: %s", err.Error()))
			targetContext.err = err
			channelError <- targetError{target: myTarget, err: err}
			return
		}
		perfMuxInterval := flagPerfMuxInterval
		if useDefaultMuxInterval {
			// set the default mux interval to 16ms for AMD architecture
			vendor, err := myTarget.GetVendor()
			if err == nil && vendor == "AuthenticAMD" {
				perfMuxInterval = 16
			}
		}
		if err = SetAllMuxIntervals(myTarget, perfMuxInterval, localTempDir); err != nil {
			err = fmt.Errorf("failed to set all perf mux intervals: %w", err)
			_ = statusUpdate(myTarget.GetName(), fmt.Sprintf("Error: %s", err.Error()))
			targetContext.err = err
			channelError <- targetError{target: myTarget, err: err}
			return
		}
		targetContext.perfMuxIntervalsSet = true
	}
	// get the full path to the perf binary
	if targetContext.perfPath, err = getPerfPath(myTarget, localPerfPath); err != nil {
		err = fmt.Errorf("failed to find perf: %w", err)
		_ = statusUpdate(myTarget.GetName(), fmt.Sprintf("Error: %v", err))
		targetContext.err = err
		channelError <- targetError{target: myTarget, err: err}
		return
	}
	slog.Debug("Using Linux perf", slog.String("target", targetContext.target.GetName()), slog.String("path", targetContext.perfPath))
	channelError <- targetError{target: myTarget, err: nil}
}

<<<<<<< HEAD
func prepareMetrics(targetContext *targetContext, localTempDir string, channelError chan targetError, statusUpdate progress.MultiSpinnerUpdateFunc) {
=======
var rxTrailingChars = regexp.MustCompile(`\)$`)

func shortenMetricName(name string) string {
	shortened := rxTrailingChars.ReplaceAllString(name, "")
	shortened = strings.ReplaceAll(shortened, "%", "pct")
	return shortened
}

func prepareMetrics(cmd *cobra.Command, targetContext *targetContext, localTempDir string, channelError chan targetError, statusUpdate progress.MultiSpinnerUpdateFunc) {
>>>>>>> 62df2341
	myTarget := targetContext.target
	if targetContext.err != nil {
		channelError <- targetError{target: myTarget, err: nil}
		return
	}
	// load metadata
	_ = statusUpdate(myTarget.GetName(), "collecting metadata")
	var err error
	skipSystemSummary := flagNoSystemSummary
	if flagLive {
		skipSystemSummary = true // no system summary when live, it doesn't get used/printed
	}
	if targetContext.metadata, err = LoadMetadata(myTarget, flagNoRoot, skipSystemSummary, targetContext.perfPath, localTempDir); err != nil {
		_ = statusUpdate(myTarget.GetName(), fmt.Sprintf("Error: %s", err.Error()))
		targetContext.err = err
		channelError <- targetError{target: myTarget, err: err}
		return
	}
	slog.Debug("metadata: " + targetContext.metadata.String())
	if !targetContext.metadata.SupportsInstructions {
		slog.Error("Target does not support instructions event collection", slog.String("target", myTarget.GetName()))
		targetContext.err = fmt.Errorf("target not supported, does not support instructions event collection")
		channelError <- targetError{target: myTarget, err: targetContext.err}
		return
	}
	// load event definitions
	var uncollectableEvents []string
	if targetContext.groupDefinitions, uncollectableEvents, err = LoadEventGroups(flagEventFilePath, targetContext.metadata); err != nil {
		err = fmt.Errorf("failed to load event definitions: %w", err)
		_ = statusUpdate(myTarget.GetName(), fmt.Sprintf("Error: %s", err.Error()))
		targetContext.err = err
		channelError <- targetError{target: myTarget, err: err}
		return
	}
	// load metric definitions
	var loadedMetrics []MetricDefinition
	if loadedMetrics, err = LoadMetricDefinitions(flagMetricFilePath, flagMetricsList, targetContext.metadata); err != nil {
		err = fmt.Errorf("failed to load metric definitions: %w", err)
		_ = statusUpdate(myTarget.GetName(), fmt.Sprintf("Error: %s", err.Error()))
		targetContext.err = err
		channelError <- targetError{target: myTarget, err: err}
		return
	}
	// configure metrics
	slog.Debug("prepareMetrics configure metrics")
	if targetContext.metricDefinitions, err = ConfigureMetrics(loadedMetrics, uncollectableEvents, GetEvaluatorFunctions(), targetContext.metadata); err != nil {
		err = fmt.Errorf("failed to configure metrics: %w", err)
		_ = statusUpdate(myTarget.GetName(), fmt.Sprintf("Error: %s", err.Error()))
		targetContext.err = err
		channelError <- targetError{target: myTarget, err: err}
		return
	}
	slog.Debug("create prom metrics")
	for _, def := range targetContext.metricDefinitions {
		desc := fmt.Sprintf("%s (expr: %s)", def.Name, def.Expression)
		name := promMetricPrefix + shortenMetricName(def.Name)
		gauge := prometheus.NewGaugeVec(
			prometheus.GaugeOpts{
				Name: name,
				Help: desc,
			},
			[]string{"socket", "cpu", "cgroup", "pid", "cmd"},
		)
		promMetrics[name] = gauge
	}
	for _, m := range promMetrics {
		prometheus.MustRegister(m)
	}
	channelError <- targetError{target: myTarget, err: nil}
}

func getProcessesForPerf(myTarget target.Target, pidList []string, count int, filter string) ([]Process, error) {
	var processes []Process
	if len(pidList) > 0 {
		var err error
		processes, err = GetProcesses(myTarget, pidList)
		if err != nil {
			return nil, fmt.Errorf("failed to get processes: %w", err)
		}
	} else {
		var err error
		processes, err = GetHotProcesses(myTarget, count, filter)
		if err != nil {
			return nil, fmt.Errorf("failed to get hot processes: %w", err)
		}
		if len(processes) == 0 {
			return nil, fmt.Errorf("no processes found")
		}
	}
	return processes, nil
}

func getCidsForPerf(myTarget target.Target, cidList []string, count int, filter string, localTempDir string) ([]string, error) {
	var cids []string
	if len(cidList) > 0 {
		var err error
		cids, err = GetCgroups(myTarget, cidList, localTempDir)
		if err != nil {
			return nil, fmt.Errorf("failed to get cgroups: %w", err)
		}
	} else {
		var err error
		cids, err = GetHotCgroups(myTarget, count, filter, localTempDir)
		if err != nil {
			return nil, fmt.Errorf("failed to get hot cgroups: %w", err)
		}
		if len(cids) == 0 {
			return nil, fmt.Errorf("no cgroups found")
		}
	}
	return cids, nil
}

func collectOnTarget(targetContext *targetContext, localTempDir string, localOutputDir string, wg *sync.WaitGroup, statusUpdate progress.MultiSpinnerUpdateFunc) {
	defer wg.Done()
	myTarget := targetContext.target
	if targetContext.err != nil {
		return
	}
	// only refresh if duration is 0, i.e., no timeout and pids/cids are not specified
	var needsRefresh bool
	if flagDuration == 0 {
		if flagScope == scopeProcess {
			if len(flagPidList) == 0 {
				needsRefresh = true
			}
		} else if flagScope == scopeCgroup {
			if len(flagCidList) == 0 {
				needsRefresh = true
			}
		}
	}
	errorChannel := make(chan error)
	frameChannel := make(chan []MetricFrame)
	printCompleteChannel := make(chan []string)
	// get current time for use in setting timestamps on output
	targetContext.metadata.CollectionStartTime = time.Now() // save the start time in the metadata for use when using the --input option to process raw data
	go printMetricsAsync(targetContext, localOutputDir, frameChannel, printCompleteChannel)
	var err error
	for !getSignalReceived() {
		var processes []Process
		var pids []string
		var cids []string
		if flagScope == scopeProcess {
			// get the list of pids to collect
			processes, err = getProcessesForPerf(myTarget, flagPidList, flagCount, flagFilter)
			if err != nil {
				err = fmt.Errorf("failed to get processes: %w", err)
				slog.Error("failed to get processes", slog.String("error", err.Error()))
				_ = statusUpdate(myTarget.GetName(), fmt.Sprintf("Error: %s", err.Error()))
				break
			}
			// get pids from processes
			for _, process := range processes {
				pids = append(pids, process.pid)
			}
		} else if flagScope == scopeCgroup {
			// get the list of cids to collect
			cids, err = getCidsForPerf(myTarget, flagCidList, flagCount, flagFilter, localTempDir)
			if err != nil {
				if targetContext.perfStartTime == (time.Time{}) {
					targetContext.perfStartTime = time.Now()
				}
				exceededDuration := flagDuration != 0 && time.Since(targetContext.perfStartTime) > time.Duration(flagDuration)*time.Second
				if !exceededDuration && len(flagCidList) == 0 && strings.Contains(err.Error(), "no cgroups found") {
					err = nil // ignore this error, we'll try again
					slog.Debug("no cgroups found, will try again in 5 seconds")
					time.Sleep(5 * time.Second) // wait for 5 seconds before trying again
					continue
				}
				err = fmt.Errorf("failed to get cgroups: %w", err)
				_ = statusUpdate(myTarget.GetName(), fmt.Sprintf("Error: %s", err.Error()))
				break
			}
		}
		var perfCommand *exec.Cmd
		perfCommand, err = getPerfCommand(targetContext.perfPath, targetContext.groupDefinitions, pids, cids)
		if err != nil {
			err = fmt.Errorf("failed to get perf command: %w", err)
			_ = statusUpdate(myTarget.GetName(), fmt.Sprintf("Error: %s", err.Error()))
			break
		}
		// this timestamp is used to determine if we need to exit the loop, i.e., we've run long enough
		targetContext.perfStartTime = time.Now()
		go runPerf(myTarget, flagNoRoot, processes, perfCommand, targetContext.groupDefinitions, targetContext.metricDefinitions, targetContext.metadata, localTempDir, localOutputDir, frameChannel, errorChannel)
		// wait for runPerf to finish
		perfErr := <-errorChannel // capture and return all errors
		if perfErr != nil {
			if !getSignalReceived() {
				err = perfErr
				_ = statusUpdate(myTarget.GetName(), fmt.Sprintf("Error: %s", err.Error()))
			}
			slog.Debug("perf error", slog.String("error", perfErr.Error()))
			break
		}
		// perf exited with no errors
		if !needsRefresh {
			slog.Debug("we're done, no refresh needed")
			break
		}
	}
	close(frameChannel) // we're done writing frames so shut it down
	// wait for printing to complete
	targetContext.printedFiles = <-printCompleteChannel
	close(printCompleteChannel)
<<<<<<< HEAD
	// keep track of the error
	targetContext.err = err
=======
	if err != nil {
		targetContext.err = err
		channelError <- targetError{target: myTarget, err: err}
		return
	}
	channelError <- targetError{target: myTarget, err: nil}
}

func printMetrics(metricFrames []MetricFrame, frameCount int, targetName string, collectionStartTime time.Time, outputDir string) (printedFiles []string) {
	printToFile := !flagLive && !flagPrometheusServer && slices.Contains(flagOutputFormat, formatTxt)
	fileName, err := printMetricsTxt(metricFrames, targetName, collectionStartTime, flagLive && flagOutputFormat[0] == formatTxt, printToFile, outputDir)
	if err != nil {
		fmt.Fprintf(os.Stderr, "Error: %v\n", err)
		slog.Error(err.Error())
	} else if fileName != "" {
		printedFiles = util.UniqueAppend(printedFiles, fileName)
	}
	printToFile = !flagLive && !flagPrometheusServer && slices.Contains(flagOutputFormat, formatJSON)
	fileName, err = printMetricsJSON(metricFrames, targetName, collectionStartTime, flagLive && flagOutputFormat[0] == formatJSON, printToFile, outputDir)
	if err != nil {
		fmt.Fprintf(os.Stderr, "Error: %v\n", err)
		slog.Error(err.Error())
	} else if fileName != "" {
		printedFiles = util.UniqueAppend(printedFiles, fileName)
	}
	// csv is always written to file unless no files are requested -- we need it to create the summary reports
	printToFile = !flagLive && !flagPrometheusServer
	fileName, err = printMetricsCSV(metricFrames, frameCount, targetName, collectionStartTime, flagLive && flagOutputFormat[0] == formatCSV, printToFile, outputDir)
	if err != nil {
		fmt.Fprintf(os.Stderr, "Error: %v\n", err)
		slog.Error(err.Error())
	} else if fileName != "" {
		printedFiles = util.UniqueAppend(printedFiles, fileName)
	}
	printToFile = !flagLive && !flagPrometheusServer && slices.Contains(flagOutputFormat, formatWide)
	fileName, err = printMetricsWide(metricFrames, frameCount, targetName, collectionStartTime, flagLive && flagOutputFormat[0] == formatWide, printToFile, outputDir)
	if err != nil {
		fmt.Fprintf(os.Stderr, "Error: %v\n", err)
		slog.Error(err.Error())
	} else if fileName != "" {
		printedFiles = util.UniqueAppend(printedFiles, fileName)
	}
	return printedFiles
}

// printMetricsAsync receives metric frames over the provided channel and prints them to file and stdout in the requested format.
// It exits when the channel is closed.
func printMetricsAsync(targetContext *targetContext, outputDir string, frameChannel chan []MetricFrame, doneChannel chan []string) {
	slog.Debug("printMetricsAsync", slog.String("target", targetContext.target.GetName()))
	var allPrintedFiles []string
	frameCount := 1
	// block until next set of metric frames arrives, will exit loop when channel is closed
	for metricFrames := range frameChannel {
		printedFiles := printMetrics(metricFrames, frameCount, targetContext.target.GetName(), targetContext.perfStartTime, outputDir)
		// Update Prometheus metrics if server is running
		if flagPrometheusServerAddr != "" {
			updatePrometheusMetrics(metricFrames)
		}
		for _, file := range printedFiles {
			allPrintedFiles = util.UniqueAppend(allPrintedFiles, file)
		}
		frameCount += len(metricFrames)
	}
	doneChannel <- allPrintedFiles
}

// extractPerf extracts the perf binary from the resources to the local temporary directory.
func extractPerf(myTarget target.Target, localTempDir string) (string, error) {
	// get the target architecture
	arch, err := myTarget.GetArchitecture()
	if err != nil {
		return "", fmt.Errorf("failed to get target architecture: %w", err)
	}
	// extract the perf binary
	return util.ExtractResource(script.Resources, path.Join("resources", arch, "perf"), localTempDir)
}

// getPerfPath determines the path to the `perf` binary for the given target.
// If the target is a local target, it uses the provided localPerfPath.
// If the target is remote, it checks if `perf` version 6.1 or later is available on the target.
// If available, it uses the `perf` binary on the target.
// If not available, it pushes the local `perf` binary to the target's temporary directory and uses that.
//
// Parameters:
// - myTarget: The target system where the `perf` binary is needed.
// - localPerfPath: The local path to the `perf` binary.
//
// Returns:
// - perfPath: The path to the `perf` binary on the target.
// - err: An error if any occurred during the process.
func getPerfPath(myTarget target.Target, localPerfPath string) (string, error) {
	var perfPath string
	if _, ok := myTarget.(*target.LocalTarget); ok {
		perfPath = localPerfPath
	} else {
		hasPerf := false
		cmd := exec.Command("perf", "--version")
		output, _, _, err := myTarget.RunCommand(cmd, 0, true)
		if err == nil && strings.Contains(output, "perf version") {
			// get the version number
			version := strings.Split(strings.TrimSpace(output), " ")[2]
			// split version into major and minor and build numbers
			versionParts := strings.Split(version, ".")
			if len(versionParts) >= 2 {
				major, _ := strconv.Atoi(versionParts[0])
				minor, _ := strconv.Atoi(versionParts[1])
				if major > 6 || (major == 6 && minor >= 1) {
					hasPerf = true
				}
			}
		}
		if hasPerf {
			perfPath = "perf"
		} else {
			targetTempDir := myTarget.GetTempDirectory()
			if targetTempDir == "" {
				panic("targetTempDir is empty")
			}
			if err = myTarget.PushFile(localPerfPath, targetTempDir); err != nil {
				slog.Error("failed to push perf binary to remote directory", slog.String("error", err.Error()))
				return "", err
			}
			perfPath = path.Join(targetTempDir, "perf")
		}
	}
	return perfPath, nil
}

// getPerfCommandArgs returns the command arguments for the 'perf stat' command
// based on the provided parameters.
//
// Parameters:
//   - pids: The process IDs for which to collect performance data. If flagScope is
//     set to "process", the data will be collected only for these processes.
//   - cgroups: The list of cgroups for which to collect performance data. If
//     flagScope is set to "cgroup", the data will be collected only for these cgroups.
//   - timeout: The timeout value in seconds. If flagScope is not set to "cgroup"
//     and timeout is not 0, the 'sleep' command will be added to the arguments
//     with the specified timeout value.
//   - eventGroups: The list of event groups to collect. Each event group is a
//     collection of events to be monitored.
//
// Returns:
// - args: The command arguments for the 'perf stat' command.
// - err: An error, if any.
func getPerfCommandArgs(pids string, cgroups []string, timeout int, eventGroups []GroupDefinition) (args []string, err error) {
	// -I: print interval in ms
	// -j: json formatted event output
	args = append(args, "stat", "-I", fmt.Sprintf("%d", flagPerfPrintInterval*1000), "-j")
	if flagScope == scopeSystem {
		args = append(args, "-a") // system-wide collection
		if flagGranularity == granularityCPU || flagGranularity == granularitySocket {
			args = append(args, "-A") // no aggregation
		}
	} else if flagScope == scopeProcess {
		args = append(args, "-p", pids) // collect only for these processes
	} else if flagScope == scopeCgroup {
		args = append(args, "--for-each-cgroup", strings.Join(cgroups, ",")) // collect only for these cgroups
	}
	// -e: event groups to collect
	args = append(args, "-e")
	var groups []string
	for _, group := range eventGroups {
		var events []string
		for _, event := range group {
			events = append(events, event.Raw)
		}
		groups = append(groups, fmt.Sprintf("{%s}", strings.Join(events, ",")))
	}
	args = append(args, fmt.Sprintf("'%s'", strings.Join(groups, ",")))
	if len(argsApplication) > 0 {
		// add application args
		args = append(args, "--")
		args = append(args, argsApplication...)
	} else if flagScope != scopeCgroup && timeout != 0 {
		// add timeout
		args = append(args, "sleep", fmt.Sprintf("%d", timeout))
	}
	return
}

// getPerfCommand is responsible for assembling the command that will be
// executed to collect event data
func getPerfCommand(myTarget target.Target, perfPath string, eventGroups []GroupDefinition, localTempDir string) (processes []Process, perfCommand *exec.Cmd, err error) {
	if flagScope == scopeSystem {
		var args []string
		if args, err = getPerfCommandArgs("", []string{}, flagDuration, eventGroups); err != nil {
			err = fmt.Errorf("failed to assemble perf args: %v", err)
			return
		}
		perfCommand = exec.Command(perfPath, args...) // nosemgrep
	} else if flagScope == scopeProcess {
		if len(flagPidList) > 0 {
			if processes, err = GetProcesses(myTarget, flagPidList); err != nil {
				return
			}
			if len(processes) == 0 {
				err = fmt.Errorf("failed to find processes associated with designated PIDs: %v", flagPidList)
				return
			}
		} else {
			if processes, err = GetHotProcesses(myTarget, flagCount, flagFilter); err != nil {
				return
			}
			if len(processes) == 0 {
				if flagFilter == "" {
					err = fmt.Errorf("failed to find \"hot\" processes")
					return
				} else {
					err = fmt.Errorf("failed to find processes matching filter: %s", flagFilter)
					return
				}
			}
		}
		var timeout int
		if flagDuration > 0 {
			timeout = flagDuration
		} else if len(flagPidList) == 0 { // don't refresh if PIDs are specified
			timeout = flagRefresh // refresh hot processes every flagRefresh seconds
		}
		pidList := make([]string, 0, len(processes))
		for _, process := range processes {
			pidList = append(pidList, process.pid)
		}
		var args []string
		if args, err = getPerfCommandArgs(strings.Join(pidList, ","), []string{}, timeout, eventGroups); err != nil {
			err = fmt.Errorf("failed to assemble perf args: %v", err)
			return
		}
		perfCommand = exec.Command(perfPath, args...) // nosemgrep
	} else if flagScope == scopeCgroup {
		var cgroups []string
		if len(flagCidList) > 0 {
			if cgroups, err = GetCgroups(myTarget, flagCidList, localTempDir); err != nil {
				return
			}
		} else {
			if cgroups, err = GetHotCgroups(myTarget, flagCount, flagFilter, localTempDir); err != nil {
				return
			}
		}
		if len(cgroups) == 0 {
			err = fmt.Errorf("no CIDs selected")
			return
		}
		var args []string
		if args, err = getPerfCommandArgs("", cgroups, -1, eventGroups); err != nil {
			err = fmt.Errorf("failed to assemble perf args: %v", err)
			return
		}
		perfCommand = exec.Command(perfPath, args...) // nosemgrep
	}
	return
>>>>>>> 62df2341
}

// runPerf starts Linux perf using the provided command, then reads perf's output
// until perf stops. When collecting for cgroups, perf will be manually terminated if/when the
// run duration exceeds the collection time or the time when the cgroup list needs
// to be refreshed.
func runPerf(myTarget target.Target, noRoot bool, processes []Process, cmd *exec.Cmd, eventGroupDefinitions []GroupDefinition, metricDefinitions []MetricDefinition, metadata Metadata, localTempDir string, outputDir string, frameChannel chan []MetricFrame, errorChannel chan error) {
	// start perf
	perfCommand := strings.Join(cmd.Args, " ")
	stdoutChannel := make(chan string)
	stderrChannel := make(chan string)
	exitcodeChannel := make(chan int)
	scriptErrorChannel := make(chan error)
	cmdChannel := make(chan *exec.Cmd)
	slog.Debug("running perf stat", slog.String("command", perfCommand))
	perfStatScript := script.ScriptDefinition{
		Name:           "perf stat",
		ScriptTemplate: perfCommand,
		Superuser:      !noRoot,
	}
	// start goroutine to run perf, output will be streamed back in provided channels
	go script.RunScriptStream(myTarget, perfStatScript, localTempDir, stdoutChannel, stderrChannel, exitcodeChannel, scriptErrorChannel, cmdChannel)
	select {
	case <-cmdChannel:
	case err := <-scriptErrorChannel:
		if err != nil {
			errorChannel <- err // error running the script
			return
		}
	}
	// must manually terminate perf in cgroup scope when a timeout is specified and/or need to refresh cgroups
	startPerfTimestamp := time.Now()
	cgroupTimeout := 0 // default to 0, which means no timeout
	if flagScope == scopeCgroup {
		// if cids are specified, we don't need to refresh, but we do need to set a timeout
		if len(flagCidList) > 0 {
			cgroupTimeout = flagDuration
		} else { // no cids are specified
			// if duration is specified, use that as the timeout
			if flagDuration != 0 {
				cgroupTimeout = flagDuration
			} else {
				cgroupTimeout = flagRefresh
			}
		}
	}
	// Start a goroutine to wait for and then process perf output
	// Use a timer to determine when we received an entire frame of events from perf
	// The timer will expire when no lines (events) have been received from perf for more than 100ms. This
	// works because perf writes the events to stderr in a burst every collection interval, e.g., 5 seconds.
	// When the timer expires, this code assumes that perf is done writing events to stderr.
	const perfEventWaitTime = time.Duration(100 * time.Millisecond)                   // 100ms is somewhat arbitrary, but is long enough for perf to print a frame of events
	perfOutputTimer := time.NewTimer(time.Duration(2 * flagPerfPrintInterval * 1000)) // #nosec G115
	perfProcessingContext, cancelPerfProcessing := context.WithCancel(context.Background())
	outputLines := make([][]byte, 0)
	donePerfProcessingChannel := make(chan struct{}) // channel to wait for processPerfOutput to finish
	go processPerfOutput(
		perfProcessingContext,
		myTarget,
		metadata,
		eventGroupDefinitions,
		metricDefinitions,
		outputDir,
		processes,
		cgroupTimeout,
		startPerfTimestamp,
		perfOutputTimer,
		&outputLines,
		frameChannel,
		donePerfProcessingChannel,
	)
	// receive perf output
	done := false
	for !done {
		select {
		case line := <-stderrChannel: // perf output comes in on this channel, one line at a time
			perfOutputTimer.Stop()
			perfOutputTimer.Reset(perfEventWaitTime)
			// accumulate the lines, they will be processed in the goroutine when the timer expires
			outputLines = append(outputLines, []byte(line))
		case exitCode := <-exitcodeChannel: // when perf exits, the exit code comes to this channel
			slog.Debug("perf exited", slog.Int("exit code", exitCode))
			time.Sleep(perfEventWaitTime) // wait for timer to expire so that last events can be processed
			done = true                   // exit the loop
		case err := <-scriptErrorChannel: // if there is an error running perf, it comes here
			if err != nil {
				slog.Error("error from perf", slog.String("error", err.Error()))
			}
			done = true // exit the loop
		}
	}
	perfOutputTimer.Stop()
	// cancel the context to stop processPerfOutput
	cancelPerfProcessing()
	// wait for processPerfOutput to finish
	<-donePerfProcessingChannel
	errorChannel <- nil
}

// processPerfOutput processes perf output in a goroutine and supports cancellation via context.
// This function must not return until the context is cancelled.
// When context is cancelled, this function will close the done channel to signal that processing is complete.
// there are two scenarios where this function will trigger a context cancellation by signalling the localCommand to terminate:
//  1. when the number of consecutive errors processing events exceeds the maximum (2)
//  2. when the cgroup refresh timeout is reached (in scope==cgroup mode)
func processPerfOutput(
	ctx context.Context,
	myTarget target.Target,
	metadata Metadata,
	eventGroupDefinitions []GroupDefinition,
	metricDefinitions []MetricDefinition,
	outputDir string,
	processes []Process,
	cgroupTimeout int,
	startPerfTimestamp time.Time,
	perfOutputTimer *time.Timer,
	outputLines *[][]byte,
	frameChannel chan []MetricFrame,
	doneChannel chan struct{},
) {
	defer close(doneChannel) // close the done channel when the function returns to signal completion
	var frameTimestamp float64
	contextCancelled := false
	var numConsecutiveProcessEventErrors int
	const maxConsecutiveProcessEventErrors = 2
	for !contextCancelled {
		select {
		case <-perfOutputTimer.C: // waits for timer to expire the process the events in outputLines
		case <-ctx.Done(): // context cancellation
			contextCancelled = true // exit the loop after one more pass
		}
		if contextCancelled {
			break
		}
		if len(*outputLines) != 0 {
			// write the events to a file
			if flagWriteEventsToFile {
				if err := writeEventsToFile(outputDir+"/"+myTarget.GetName()+"_"+"events.json", *outputLines); err != nil {
					slog.Error("failed to write events to file", slog.String("error", err.Error()))
				}
			}
			// process the events
			var metricFrames []MetricFrame
			var err error
			metricFrames, frameTimestamp, err = ProcessEvents(*outputLines, eventGroupDefinitions, metricDefinitions, processes, frameTimestamp, metadata)
			if err != nil {
				slog.Error(err.Error())
				numConsecutiveProcessEventErrors++
				if numConsecutiveProcessEventErrors > maxConsecutiveProcessEventErrors {
					slog.Error("too many consecutive errors processing events, killing perf", slog.Int("max errors", maxConsecutiveProcessEventErrors))
					// signaling self with SIGUSR1 will signal child processes to exit, which will cancel the context and let this function exit
					err := util.SignalSelf(syscall.SIGUSR1)
					if err != nil {
						slog.Error("failed to signal self", slog.String("error", err.Error()))
					}
				}
				*outputLines = [][]byte{} // empty it
			} else {
				// send the metrics frames out to be printed
				frameChannel <- metricFrames
				// empty the outputLines
				*outputLines = [][]byte{}
				// reset the error count
				numConsecutiveProcessEventErrors = 0
			}
		}
		// for cgroup scope, terminate perf if refresh timeout is reached
		if flagScope == scopeCgroup && cgroupTimeout != 0 {
			if int(time.Since(startPerfTimestamp).Seconds()) >= cgroupTimeout {
				slog.Debug("cgroup refresh timeout reached")
				// signaling self with SIGUSR1 will signal child processes to exit, which will cancel the context and let this function exit
				err := util.SignalSelf(syscall.SIGUSR1)
				if err != nil {
					slog.Error("failed to signal self", slog.String("error", err.Error()))
				}
			}
		}
	}
}<|MERGE_RESOLUTION|>--- conflicted
+++ resolved
@@ -964,13 +964,9 @@
 			return err
 		}
 	}
-<<<<<<< HEAD
+	slog.Info("start metric collection")
 	// start the metric production for each target
 	collectOnTargetWG := sync.WaitGroup{}
-=======
-	slog.Info("start metric collection")
-	// start the metric collection
->>>>>>> 62df2341
 	for i := range targetContexts {
 		if targetContexts[i].err == nil {
 			finalMessage := "collecting metrics"
@@ -1028,12 +1024,7 @@
 			}
 		}
 	}
-<<<<<<< HEAD
-	if !flagLive {
-=======
-	// summarize outputs
 	if !flagLive && !flagPrometheusServer {
->>>>>>> 62df2341
 		multiSpinner.Finish()
 		printOutputFileNames(allPrintedFileNames)
 	}
@@ -1131,9 +1122,6 @@
 	channelError <- targetError{target: myTarget, err: nil}
 }
 
-<<<<<<< HEAD
-func prepareMetrics(targetContext *targetContext, localTempDir string, channelError chan targetError, statusUpdate progress.MultiSpinnerUpdateFunc) {
-=======
 var rxTrailingChars = regexp.MustCompile(`\)$`)
 
 func shortenMetricName(name string) string {
@@ -1142,8 +1130,7 @@
 	return shortened
 }
 
-func prepareMetrics(cmd *cobra.Command, targetContext *targetContext, localTempDir string, channelError chan targetError, statusUpdate progress.MultiSpinnerUpdateFunc) {
->>>>>>> 62df2341
+func prepareMetrics(targetContext *targetContext, localTempDir string, channelError chan targetError, statusUpdate progress.MultiSpinnerUpdateFunc) {
 	myTarget := targetContext.target
 	if targetContext.err != nil {
 		channelError <- targetError{target: myTarget, err: nil}
@@ -1349,264 +1336,8 @@
 	// wait for printing to complete
 	targetContext.printedFiles = <-printCompleteChannel
 	close(printCompleteChannel)
-<<<<<<< HEAD
 	// keep track of the error
 	targetContext.err = err
-=======
-	if err != nil {
-		targetContext.err = err
-		channelError <- targetError{target: myTarget, err: err}
-		return
-	}
-	channelError <- targetError{target: myTarget, err: nil}
-}
-
-func printMetrics(metricFrames []MetricFrame, frameCount int, targetName string, collectionStartTime time.Time, outputDir string) (printedFiles []string) {
-	printToFile := !flagLive && !flagPrometheusServer && slices.Contains(flagOutputFormat, formatTxt)
-	fileName, err := printMetricsTxt(metricFrames, targetName, collectionStartTime, flagLive && flagOutputFormat[0] == formatTxt, printToFile, outputDir)
-	if err != nil {
-		fmt.Fprintf(os.Stderr, "Error: %v\n", err)
-		slog.Error(err.Error())
-	} else if fileName != "" {
-		printedFiles = util.UniqueAppend(printedFiles, fileName)
-	}
-	printToFile = !flagLive && !flagPrometheusServer && slices.Contains(flagOutputFormat, formatJSON)
-	fileName, err = printMetricsJSON(metricFrames, targetName, collectionStartTime, flagLive && flagOutputFormat[0] == formatJSON, printToFile, outputDir)
-	if err != nil {
-		fmt.Fprintf(os.Stderr, "Error: %v\n", err)
-		slog.Error(err.Error())
-	} else if fileName != "" {
-		printedFiles = util.UniqueAppend(printedFiles, fileName)
-	}
-	// csv is always written to file unless no files are requested -- we need it to create the summary reports
-	printToFile = !flagLive && !flagPrometheusServer
-	fileName, err = printMetricsCSV(metricFrames, frameCount, targetName, collectionStartTime, flagLive && flagOutputFormat[0] == formatCSV, printToFile, outputDir)
-	if err != nil {
-		fmt.Fprintf(os.Stderr, "Error: %v\n", err)
-		slog.Error(err.Error())
-	} else if fileName != "" {
-		printedFiles = util.UniqueAppend(printedFiles, fileName)
-	}
-	printToFile = !flagLive && !flagPrometheusServer && slices.Contains(flagOutputFormat, formatWide)
-	fileName, err = printMetricsWide(metricFrames, frameCount, targetName, collectionStartTime, flagLive && flagOutputFormat[0] == formatWide, printToFile, outputDir)
-	if err != nil {
-		fmt.Fprintf(os.Stderr, "Error: %v\n", err)
-		slog.Error(err.Error())
-	} else if fileName != "" {
-		printedFiles = util.UniqueAppend(printedFiles, fileName)
-	}
-	return printedFiles
-}
-
-// printMetricsAsync receives metric frames over the provided channel and prints them to file and stdout in the requested format.
-// It exits when the channel is closed.
-func printMetricsAsync(targetContext *targetContext, outputDir string, frameChannel chan []MetricFrame, doneChannel chan []string) {
-	slog.Debug("printMetricsAsync", slog.String("target", targetContext.target.GetName()))
-	var allPrintedFiles []string
-	frameCount := 1
-	// block until next set of metric frames arrives, will exit loop when channel is closed
-	for metricFrames := range frameChannel {
-		printedFiles := printMetrics(metricFrames, frameCount, targetContext.target.GetName(), targetContext.perfStartTime, outputDir)
-		// Update Prometheus metrics if server is running
-		if flagPrometheusServerAddr != "" {
-			updatePrometheusMetrics(metricFrames)
-		}
-		for _, file := range printedFiles {
-			allPrintedFiles = util.UniqueAppend(allPrintedFiles, file)
-		}
-		frameCount += len(metricFrames)
-	}
-	doneChannel <- allPrintedFiles
-}
-
-// extractPerf extracts the perf binary from the resources to the local temporary directory.
-func extractPerf(myTarget target.Target, localTempDir string) (string, error) {
-	// get the target architecture
-	arch, err := myTarget.GetArchitecture()
-	if err != nil {
-		return "", fmt.Errorf("failed to get target architecture: %w", err)
-	}
-	// extract the perf binary
-	return util.ExtractResource(script.Resources, path.Join("resources", arch, "perf"), localTempDir)
-}
-
-// getPerfPath determines the path to the `perf` binary for the given target.
-// If the target is a local target, it uses the provided localPerfPath.
-// If the target is remote, it checks if `perf` version 6.1 or later is available on the target.
-// If available, it uses the `perf` binary on the target.
-// If not available, it pushes the local `perf` binary to the target's temporary directory and uses that.
-//
-// Parameters:
-// - myTarget: The target system where the `perf` binary is needed.
-// - localPerfPath: The local path to the `perf` binary.
-//
-// Returns:
-// - perfPath: The path to the `perf` binary on the target.
-// - err: An error if any occurred during the process.
-func getPerfPath(myTarget target.Target, localPerfPath string) (string, error) {
-	var perfPath string
-	if _, ok := myTarget.(*target.LocalTarget); ok {
-		perfPath = localPerfPath
-	} else {
-		hasPerf := false
-		cmd := exec.Command("perf", "--version")
-		output, _, _, err := myTarget.RunCommand(cmd, 0, true)
-		if err == nil && strings.Contains(output, "perf version") {
-			// get the version number
-			version := strings.Split(strings.TrimSpace(output), " ")[2]
-			// split version into major and minor and build numbers
-			versionParts := strings.Split(version, ".")
-			if len(versionParts) >= 2 {
-				major, _ := strconv.Atoi(versionParts[0])
-				minor, _ := strconv.Atoi(versionParts[1])
-				if major > 6 || (major == 6 && minor >= 1) {
-					hasPerf = true
-				}
-			}
-		}
-		if hasPerf {
-			perfPath = "perf"
-		} else {
-			targetTempDir := myTarget.GetTempDirectory()
-			if targetTempDir == "" {
-				panic("targetTempDir is empty")
-			}
-			if err = myTarget.PushFile(localPerfPath, targetTempDir); err != nil {
-				slog.Error("failed to push perf binary to remote directory", slog.String("error", err.Error()))
-				return "", err
-			}
-			perfPath = path.Join(targetTempDir, "perf")
-		}
-	}
-	return perfPath, nil
-}
-
-// getPerfCommandArgs returns the command arguments for the 'perf stat' command
-// based on the provided parameters.
-//
-// Parameters:
-//   - pids: The process IDs for which to collect performance data. If flagScope is
-//     set to "process", the data will be collected only for these processes.
-//   - cgroups: The list of cgroups for which to collect performance data. If
-//     flagScope is set to "cgroup", the data will be collected only for these cgroups.
-//   - timeout: The timeout value in seconds. If flagScope is not set to "cgroup"
-//     and timeout is not 0, the 'sleep' command will be added to the arguments
-//     with the specified timeout value.
-//   - eventGroups: The list of event groups to collect. Each event group is a
-//     collection of events to be monitored.
-//
-// Returns:
-// - args: The command arguments for the 'perf stat' command.
-// - err: An error, if any.
-func getPerfCommandArgs(pids string, cgroups []string, timeout int, eventGroups []GroupDefinition) (args []string, err error) {
-	// -I: print interval in ms
-	// -j: json formatted event output
-	args = append(args, "stat", "-I", fmt.Sprintf("%d", flagPerfPrintInterval*1000), "-j")
-	if flagScope == scopeSystem {
-		args = append(args, "-a") // system-wide collection
-		if flagGranularity == granularityCPU || flagGranularity == granularitySocket {
-			args = append(args, "-A") // no aggregation
-		}
-	} else if flagScope == scopeProcess {
-		args = append(args, "-p", pids) // collect only for these processes
-	} else if flagScope == scopeCgroup {
-		args = append(args, "--for-each-cgroup", strings.Join(cgroups, ",")) // collect only for these cgroups
-	}
-	// -e: event groups to collect
-	args = append(args, "-e")
-	var groups []string
-	for _, group := range eventGroups {
-		var events []string
-		for _, event := range group {
-			events = append(events, event.Raw)
-		}
-		groups = append(groups, fmt.Sprintf("{%s}", strings.Join(events, ",")))
-	}
-	args = append(args, fmt.Sprintf("'%s'", strings.Join(groups, ",")))
-	if len(argsApplication) > 0 {
-		// add application args
-		args = append(args, "--")
-		args = append(args, argsApplication...)
-	} else if flagScope != scopeCgroup && timeout != 0 {
-		// add timeout
-		args = append(args, "sleep", fmt.Sprintf("%d", timeout))
-	}
-	return
-}
-
-// getPerfCommand is responsible for assembling the command that will be
-// executed to collect event data
-func getPerfCommand(myTarget target.Target, perfPath string, eventGroups []GroupDefinition, localTempDir string) (processes []Process, perfCommand *exec.Cmd, err error) {
-	if flagScope == scopeSystem {
-		var args []string
-		if args, err = getPerfCommandArgs("", []string{}, flagDuration, eventGroups); err != nil {
-			err = fmt.Errorf("failed to assemble perf args: %v", err)
-			return
-		}
-		perfCommand = exec.Command(perfPath, args...) // nosemgrep
-	} else if flagScope == scopeProcess {
-		if len(flagPidList) > 0 {
-			if processes, err = GetProcesses(myTarget, flagPidList); err != nil {
-				return
-			}
-			if len(processes) == 0 {
-				err = fmt.Errorf("failed to find processes associated with designated PIDs: %v", flagPidList)
-				return
-			}
-		} else {
-			if processes, err = GetHotProcesses(myTarget, flagCount, flagFilter); err != nil {
-				return
-			}
-			if len(processes) == 0 {
-				if flagFilter == "" {
-					err = fmt.Errorf("failed to find \"hot\" processes")
-					return
-				} else {
-					err = fmt.Errorf("failed to find processes matching filter: %s", flagFilter)
-					return
-				}
-			}
-		}
-		var timeout int
-		if flagDuration > 0 {
-			timeout = flagDuration
-		} else if len(flagPidList) == 0 { // don't refresh if PIDs are specified
-			timeout = flagRefresh // refresh hot processes every flagRefresh seconds
-		}
-		pidList := make([]string, 0, len(processes))
-		for _, process := range processes {
-			pidList = append(pidList, process.pid)
-		}
-		var args []string
-		if args, err = getPerfCommandArgs(strings.Join(pidList, ","), []string{}, timeout, eventGroups); err != nil {
-			err = fmt.Errorf("failed to assemble perf args: %v", err)
-			return
-		}
-		perfCommand = exec.Command(perfPath, args...) // nosemgrep
-	} else if flagScope == scopeCgroup {
-		var cgroups []string
-		if len(flagCidList) > 0 {
-			if cgroups, err = GetCgroups(myTarget, flagCidList, localTempDir); err != nil {
-				return
-			}
-		} else {
-			if cgroups, err = GetHotCgroups(myTarget, flagCount, flagFilter, localTempDir); err != nil {
-				return
-			}
-		}
-		if len(cgroups) == 0 {
-			err = fmt.Errorf("no CIDs selected")
-			return
-		}
-		var args []string
-		if args, err = getPerfCommandArgs("", cgroups, -1, eventGroups); err != nil {
-			err = fmt.Errorf("failed to assemble perf args: %v", err)
-			return
-		}
-		perfCommand = exec.Command(perfPath, args...) // nosemgrep
-	}
-	return
->>>>>>> 62df2341
 }
 
 // runPerf starts Linux perf using the provided command, then reads perf's output
